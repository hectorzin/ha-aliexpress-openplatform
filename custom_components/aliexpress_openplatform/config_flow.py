"""Config flow for Aliexpress OpenPlatform integration."""

from __future__ import annotations

import logging
from typing import TYPE_CHECKING, Any, Dict

import voluptuous as vol

from homeassistant import config_entries

from .const import CONF_APPKEY, CONF_APPSECRET

if TYPE_CHECKING:
    from homeassistant.data_entry_flow import FlowResult

_LOGGER = logging.getLogger(__name__)


class ConfigFlow(config_entries.ConfigFlow):
    """Config flow for Aliexpress OpenPlatform."""

    VERSION = 1

    def __init__(self) -> None:
        """Initialize values."""
<<<<<<< HEAD
        self._errors: dict[str, str] = {} 
=======
        self._errors: Dict[str, str] = {}
>>>>>>> c692fae1

    async def async_step_user(
        self, user_input: dict[str, Any] | None = None
    ) -> FlowResult:
        """Handle the initial step."""
        self._errors = {}

        if user_input is not None:
            await self.async_set_unique_id("aliexpress")
            return self.async_create_entry(
                title="Aliexpress OpenPlatform", data=user_input
            )

        # Request api_key and api_secret in the form
        return self.async_show_form(
            step_id="user",
            data_schema=vol.Schema(
                {
                    vol.Required(CONF_APPKEY): str,
                    vol.Required(CONF_APPSECRET): str,
                }
            ),
            errors=self._errors,
        )<|MERGE_RESOLUTION|>--- conflicted
+++ resolved
@@ -3,7 +3,7 @@
 from __future__ import annotations
 
 import logging
-from typing import TYPE_CHECKING, Any, Dict
+from typing import TYPE_CHECKING, Any, dict
 
 import voluptuous as vol
 
@@ -24,11 +24,7 @@
 
     def __init__(self) -> None:
         """Initialize values."""
-<<<<<<< HEAD
         self._errors: dict[str, str] = {} 
-=======
-        self._errors: Dict[str, str] = {}
->>>>>>> c692fae1
 
     async def async_step_user(
         self, user_input: dict[str, Any] | None = None
